<<<<<<< HEAD
(defproject com.novemberain/langohr "2.2.1-SNAPSHOT"
=======
(defproject com.novemberain/langohr "2.3.0-SNAPSHOT"
>>>>>>> a4f1de7a
  :description "An idiomatic Clojure client for RabbitMQ that embraces AMQP 0.9.1 model. Built on top of the RabbitMQ Java client"
  :min-lein-version "2.0.0"
  :license {:name "Eclipse Public License"}
  :dependencies [[org.clojure/clojure      "1.5.1"]
                 [com.rabbitmq/amqp-client "3.2.2"]
                 [clojurewerkz/support     "0.20.0"]
                 [clj-http                 "0.7.8"]
                 [cheshire                 "5.3.1"]]
  :profiles {:1.4 {:dependencies [[org.clojure/clojure "1.4.0"]]}
             :1.6 {:dependencies [[org.clojure/clojure "1.6.0-master-SNAPSHOT"]]}
             :master {:dependencies [[org.clojure/clojure "1.6.0-master-SNAPSHOT"]]}
             :dev {:dependencies [[org.clojure/tools.cli "0.3.1" :exclusions [org.clojure/clojure]]]
                   :resource-paths ["test/resources"]
                   :plugins [[codox "0.6.6"]]
                   :codox {:sources ["src/clojure"]
                           :output-dir "doc/api"}}}
  :source-paths      ["src/clojure"]
  :java-source-paths ["src/java"]
  :javac-options     ["-target" "1.6" "-source" "1.6"]
  :url "http://clojurerabbitmq.info"
  :repositories {"sonatype" {:url "http://oss.sonatype.org/content/repositories/releases"
                             :snapshots false
                             :releases {:checksum :fail :update :always}}
                 "sonatype-snapshots" {:url "http://oss.sonatype.org/content/repositories/snapshots"
                                       :snapshots true
                                       :releases {:checksum :fail :update :always}}}
  :aliases {"all" ["with-profile" "dev:dev,1.4:dev,1.6:dev,master"]}
  :global-vars {*warn-on-reflection* true}
  :jvm-opts ["-Xmx512m"]
  :test-selectors {:default        (fn [m]
                                     (and (not (:performance m))
                                          (not (:edge-features m))
                                          (not (:time-consuming m))
                                          (not (:tls m))))
                   :http           :http
                   :focus          :focus
                   ;; as in, edge rabbitmq server
                   :edge-features  :edge-features
                   :time-consuming :time-consuming
                   :performance    :performance
                   :tls            :tls
                   :ci             (fn [m] (not (:tls m)))})<|MERGE_RESOLUTION|>--- conflicted
+++ resolved
@@ -1,8 +1,4 @@
-<<<<<<< HEAD
 (defproject com.novemberain/langohr "2.2.1-SNAPSHOT"
-=======
-(defproject com.novemberain/langohr "2.3.0-SNAPSHOT"
->>>>>>> a4f1de7a
   :description "An idiomatic Clojure client for RabbitMQ that embraces AMQP 0.9.1 model. Built on top of the RabbitMQ Java client"
   :min-lein-version "2.0.0"
   :license {:name "Eclipse Public License"}
