--- conflicted
+++ resolved
@@ -346,14 +346,8 @@
     (when sasl-config
       (.setSaslConfig cf sasl-config))
     (when ssl-context
-<<<<<<< HEAD
       (.useSslProtocol cf ^javax.net.ssl.SSLContext ssl-context)
       (.setPort cf final-port))
-=======
-      (do
-        (.useSslProtocol cf ^javax.net.ssl.SSLContext ssl-context)
-        (.setPort cf port)))
->>>>>>> 32c72a7d
     (when verify-hostname
       (.enableHostnameVerification cf))
     (when thread-factory
